--- conflicted
+++ resolved
@@ -25,423 +25,8 @@
 
   const [selectedId, setSelectedId] = useState<string | null>(null);
 
-<<<<<<< HEAD
-  // Estado para las vacunas de inmunización
-  const [vaccines, setVaccines] = useState<any[]>([
-    {
-      id: '1',
-      title: 'Verificación de Datos sobre Vacunas COVID',
-      description: 'Infografía explicando con datos reales y estudios verificados los efectos de las vacunas, desmintiendo el contenido falso.',
-      format: 'Infografía',
-      platforms: ['Instagram', 'Facebook', 'Twitter'],
-      reach: 'Alto',
-      engagement: '8.5%',
-      status: 'active'
-    },
-    {
-      id: '2',
-      title: 'Video Educativo: Cómo Identificar Desinformación Médica',
-      description: 'Tutorial corto mostrando señales de alerta en contenido médico falso y cómo verificar información de salud.',
-      format: 'Video corto',
-      platforms: ['TikTok', 'Instagram Reels', 'YouTube Shorts'],
-      reach: 'Muy Alto',
-      engagement: '12.3%',
-      status: 'active'
-    }
-  ]);
-
-  const [newVaccine, setNewVaccine] = useState({
-    title: '',
-    description: '',
-    format: '',
-    platforms: [] as string[],
-    reach: '',
-  });
-
-  const [editingVaccineId, setEditingVaccineId] = useState<string | null>(null);
-
-  // Fetch full case details when a case is selected
-  useEffect(() => {
-    if (!selectedCaseId) {
-      setCaseDetails(null);
-      return;
-    }
-
-    async function loadCaseDetails() {
-      try {
-        setLoadingDetails(true);
-        const details = await fetchCaseDetails(selectedCaseId);
-        console.log('📊 Case Details Loaded:', details);
-        console.log('📍 Marcadores:', details?.analisis_del_caso?.marcadores);
-        console.log('📍 Evaluación:', details?.evaluacion_epidemiologica);
-        setCaseDetails(details);
-      } catch (error) {
-        console.error('❌ Error loading case details:', error);
-        setCaseDetails(null);
-      } finally {
-        setLoadingDetails(false);
-      }
-    }
-
-    loadCaseDetails();
-  }, [selectedCaseId]);
-
-  // Transform API data to match the component's expected format
-  const historialCasos = apiCases.map(apiCase => {
-    // Get the markers and their display data
-    const markersDetected = apiCase.diagnosticLabels.map(label => ({
-      type: label.label,
-      confidence: label.percentage / 100
-    }));
-
-    const consensusMarkers = apiCase.diagnosticLabels.map(label => label.label.toLowerCase().replace(' ', '_'));
-    const consensusPercentages = apiCase.diagnosticLabels.reduce((acc, label) => {
-      acc[label.label.toLowerCase().replace(' ', '_')] = label.percentage;
-      return acc;
-    }, {} as Record<string, number>);
-
-    return {
-      id: apiCase.id, // UUID from database
-      displayId: apiCase.displayId, // Generated display code (e.g., T-WB-20241015-156)
-      type: apiCase.submissionType.toLowerCase(),
-      title: apiCase.title,
-      content: apiCase.title, // Use title as content
-      headline: apiCase.title,
-      url: apiCase.url,
-      screenshot: null, // No screenshot in API data
-      source: {
-        name: new URL(apiCase.url).hostname.replace('www.', ''),
-        url: apiCase.url
-      },
-      theme: 'General', // Would need to be in API
-      aiAnalysis: {
-        veracity: apiCase.finalVerdict,
-        confidence: 0.85,
-        detectedMarkers: consensusMarkers,
-        issues: [],
-        summary: `Caso con ${apiCase.humanVotesCount} verificadores. Estado: ${apiCase.verificationMethod}`,
-        sources: [apiCase.submissionType],
-        markersDetected
-      },
-      consensusMarkers,
-      consensusPercentages,
-      status: apiCase.consensusState === 'ai_only' ? 'ai_only' : 'verified',
-      submittedBy: 'usuario',
-      submittedAt: apiCase.createdAt,
-      verifiedAt: apiCase.humanVotesCount > 0 ? apiCase.createdAt : null,
-      humanVerifiers: apiCase.humanVotesCount,
-      priority: apiCase.priority,
-      votesCount: apiCase.humanVotesCount,
-    };
-  });
-
-  // Marcadores disponibles
-  const marcadoresDisponibles = [
-    { id: 'verdadero', label: 'Verdadero', icon: CheckCircle },
-    { id: 'falso', label: 'Falso', icon: XCircle },
-    { id: 'enganoso', label: 'Engañoso', icon: AlertTriangle },
-    { id: 'satirico', label: 'Satírico/Humorístico', icon: Bot },
-    { id: 'manipulado', label: 'Manipulado', icon: Crosshair },
-    { id: 'sin_contexto', label: 'Sin contexto', icon: AlertCircle },
-    { id: 'no_verificable', label: 'No verificable', icon: Clock },
-    { id: 'teoria_conspirativa', label: 'Teoría conspirativa', icon: Eye },
-    { id: 'suplantacion_identidad', label: 'Suplantación de identidad', icon: Shield },
-    { id: 'sensacionalista', label: 'Sensacionalista', icon: Flame },
-  ];
-
-  const getMarcador = (id: string) => {
-    return marcadoresDisponibles.find(m => m.id === id);
-  };
-
-  const getTypeIcon = (type: string) => {
-    switch (type) {
-      case 'text': return FileText;
-      case 'image': return Image;
-      case 'video': return Video;
-      case 'audio': return Volume2;
-      default: return FileText;
-    }
-  };
-
-  const getVeracityBadge = (veracity: string) => {
-    const config: Record<string, { bg: string; text: string; border: string; icon: any }> = {
-      'Verdadero': { bg: 'bg-green-50', text: 'text-green-700', border: 'border-green-200', icon: CheckCircle },
-      'Falso': { bg: 'bg-red-50', text: 'text-red-700', border: 'border-red-200', icon: XCircle },
-      'Engañoso': { bg: 'bg-orange-50', text: 'text-orange-700', border: 'border-orange-200', icon: AlertTriangle },
-      'Sin contexto': { bg: 'bg-amber-50', text: 'text-amber-700', border: 'border-amber-200', icon: AlertCircle },
-      'Satírico/Humorístico': { bg: 'bg-blue-50', text: 'text-blue-700', border: 'border-blue-200', icon: Bot },
-      'Suplantación de identidad': { bg: 'bg-purple-50', text: 'text-purple-700', border: 'border-purple-200', icon: Shield },
-      'Teoría conspirativa': { bg: 'bg-violet-50', text: 'text-violet-700', border: 'border-violet-200', icon: Eye },
-      'No verificable': { bg: 'bg-gray-50', text: 'text-gray-700', border: 'border-gray-200', icon: Clock },
-    };
-
-    const { bg, text, border, icon: Icon } = config[veracity] || config['No verificable'];
-
-    return (
-      <Badge variant="outline" className={`${bg} ${text} ${border}`}>
-        <Icon className="h-3 w-3 mr-1" />
-        {veracity}
-      </Badge>
-    );
-  };
-
-  const getStatusBadge = (status: string) => {
-    if (status === 'verified') {
-      return (
-        <Badge variant="outline" className="bg-emerald-50 text-emerald-700 border-emerald-200">
-          <CheckCircle className="h-3 w-3 mr-1" />
-          Verificado por humanos
-        </Badge>
-      );
-    } else {
-      return (
-        <Badge variant="outline" className="bg-blue-50 text-blue-700 border-blue-200">
-          <Bot className="h-3 w-3 mr-1" />
-          Solo análisis IA
-        </Badge>
-      );
-    }
-  };
-
-  const getPriorityBadge = (priority: string) => {
-    const config: Record<string, { bg: string; text: string; border: string; label: string }> = {
-      high: { bg: 'bg-red-50', text: 'text-red-700', border: 'border-red-200', label: 'Alta Prioridad' },
-      medium: { bg: 'bg-orange-50', text: 'text-orange-700', border: 'border-orange-200', label: 'Prioridad Media' },
-      low: { bg: 'bg-blue-50', text: 'text-blue-700', border: 'border-blue-200', label: 'Prioridad Baja' },
-    };
-
-    const { bg, text, border, label } = config[priority] || config['medium'];
-
-    return (
-      <Badge variant="outline" className={`${bg} ${text} ${border}`}>
-        {label}
-      </Badge>
-    );
-  };
-
-  // Filtrado
-  const filteredCasos = historialCasos.filter((caso) => {
-    const matchesSearch =
-      caso.title.toLowerCase().includes(searchTerm.toLowerCase()) ||
-      caso.content.toLowerCase().includes(searchTerm.toLowerCase()) ||
-      caso.displayId.toLowerCase().includes(searchTerm.toLowerCase()) ||
-      caso.id.toLowerCase().includes(searchTerm.toLowerCase());
-
-    if (selectedFilter === 'all') return matchesSearch;
-    if (selectedFilter === 'verified') return matchesSearch && caso.status === 'verified';
-    if (selectedFilter === 'ai_only') return matchesSearch && caso.status === 'ai_only';
-    if (selectedFilter === 'text') return matchesSearch && caso.type === 'text';
-    if (selectedFilter === 'image') return matchesSearch && caso.type === 'image';
-    if (selectedFilter === 'video') return matchesSearch && caso.type === 'video';
-    if (selectedFilter === 'audio') return matchesSearch && caso.type === 'audio';
-
-    return matchesSearch;
-  });
-
-  // Paginación
-  const indexOfLastCase = currentPage * casesPerPage;
-  const indexOfFirstCase = indexOfLastCase - casesPerPage;
-  const currentCases = filteredCasos.slice(indexOfFirstCase, indexOfLastCase);
-  const totalPages = Math.ceil(filteredCasos.length / casesPerPage);
-
-  // Caso seleccionado para ver detalle
-  const selectedCase = selectedCaseId ? historialCasos.find(c => c.id === selectedCaseId) : null;
-
-  // Función para dibujar rectángulos redondeados
-  const drawRoundedRect = (ctx: CanvasRenderingContext2D, x: number, y: number, width: number, height: number, radius: number) => {
-    ctx.beginPath();
-    ctx.moveTo(x + radius, y);
-    ctx.lineTo(x + width - radius, y);
-    ctx.quadraticCurveTo(x + width, y, x + width, y + radius);
-    ctx.lineTo(x + width, y + height - radius);
-    ctx.quadraticCurveTo(x + width, y + height, x + width - radius, y + height);
-    ctx.lineTo(x + radius, y + height);
-    ctx.quadraticCurveTo(x, y + height, x, y + height - radius);
-    ctx.lineTo(x, y + radius);
-    ctx.quadraticCurveTo(x, y, x + radius, y);
-    ctx.closePath();
-  };
-
-  // Generar imagen del diagnóstico
-  const generateDiagnosticImage = () => {
-    if (!selectedCase) return;
-    
-    const canvas = canvasRef.current;
-    if (!canvas) return;
-
-    const ctx = canvas.getContext('2d');
-    if (!ctx) return;
-
-    // Calcular altura necesaria
-    const baseHeight = 800;
-    const markersHeight = (selectedCase.aiAnalysis.markersDetected.length * 85) + 100;
-    const totalHeight = baseHeight + markersHeight;
-    
-    canvas.width = 1200;
-    canvas.height = totalHeight;
-
-    // Fondo blanco
-    ctx.fillStyle = '#ffffff';
-    ctx.fillRect(0, 0, canvas.width, canvas.height);
-
-    // Franja superior amarilla con info de Botilito
-    ctx.fillStyle = '#ffe97a';
-    ctx.fillRect(20, 20, canvas.width - 40, 140);
-    ctx.strokeStyle = '#ffda00';
-    ctx.lineWidth = 4;
-    ctx.strokeRect(20, 20, canvas.width - 40, 140);
-
-    // Logo/Título "BOTILITO"
-    ctx.fillStyle = '#000000';
-    ctx.font = 'bold 42px Lexend, sans-serif';
-    ctx.fillText('BOTILITO', 40, 70);
-    
-    // Subtítulo
-    ctx.font = '22px Lexend, sans-serif';
-    ctx.fillText('Diagnóstico Desinfodémico', 40, 105);
-
-    // Número de caso
-    ctx.font = 'bold 20px Lexend, sans-serif';
-    ctx.fillText(`Caso: ${selectedCase.id}`, 40, 140);
-
-    let yPosition = 200;
-
-    // Título del contenido
-    if (selectedCase.headline || selectedCase.title) {
-      ctx.fillStyle = '#f8f8f8';
-      ctx.fillRect(40, yPosition, canvas.width - 80, 120);
-      ctx.strokeStyle = '#e5e5e5';
-      ctx.lineWidth = 2;
-      ctx.strokeRect(40, yPosition, canvas.width - 80, 120);
-      
-      ctx.fillStyle = '#000000';
-      ctx.font = 'bold 26px Lexend, sans-serif';
-      const maxWidth = canvas.width - 120;
-      const title = selectedCase.headline || selectedCase.title;
-      const words = title.split(' ');
-      let line = '';
-      let y = yPosition + 40;
-      let lineCount = 0;
-      
-      for (let i = 0; i < words.length; i++) {
-        const testLine = line + words[i] + ' ';
-        const metrics = ctx.measureText(testLine);
-        if (metrics.width > maxWidth && i > 0) {
-          ctx.fillText(line, 60, y);
-          line = words[i] + ' ';
-          y += 35;
-          lineCount++;
-          if (lineCount >= 2) break;
-        } else {
-          line = testLine;
-        }
-      }
-      ctx.fillText(line, 60, y);
-      yPosition += 140;
-    }
-
-    // Tema
-    if (selectedCase.theme) {
-      yPosition += 10;
-      ctx.fillStyle = '#666666';
-      ctx.font = 'bold 18px Lexend, sans-serif';
-      ctx.fillText('TEMA:', 40, yPosition);
-      ctx.fillStyle = '#000000';
-      ctx.font = '18px Lexend, sans-serif';
-      ctx.fillText(selectedCase.theme, 110, yPosition);
-      yPosition += 35;
-    }
-
-    // Fuente
-    if (selectedCase.source) {
-      ctx.fillStyle = '#666666';
-      ctx.font = 'bold 18px Lexend, sans-serif';
-      ctx.fillText('FUENTE:', 40, yPosition);
-      ctx.fillStyle = '#000000';
-      ctx.font = '18px Lexend, sans-serif';
-      ctx.fillText(selectedCase.source.name, 130, yPosition);
-      yPosition += 45;
-    }
-
-    // Veredicto
-    yPosition += 20;
-    ctx.fillStyle = '#000000';
-    ctx.font = 'bold 28px Lexend, sans-serif';
-    ctx.fillText('VEREDICTO:', 40, yPosition);
-    yPosition += 10;
-
-    const veracityColors: { [key: string]: string } = {
-      'Verdadero': '#10b981',
-      'Falso': '#ef4444',
-      'Engañoso': '#f97316',
-      'Sin contexto': '#f59e0b',
-      'Satírico/Humorístico': '#3b82f6',
-      'Suplantación de identidad': '#a855f7',
-      'Teoría conspirativa': '#7c3aed',
-      'No verificable': '#6b7280',
-    };
-
-    const veracityColor = veracityColors[selectedCase.aiAnalysis.veracity] || '#6b7280';
-    ctx.fillStyle = veracityColor;
-    drawRoundedRect(ctx, 40, yPosition, canvas.width - 80, 80, 12);
-    ctx.fill();
-
-    ctx.fillStyle = '#ffffff';
-    ctx.font = 'bold 36px Lexend, sans-serif';
-    ctx.fillText(selectedCase.aiAnalysis.veracity.toUpperCase(), 60, yPosition + 50);
-
-    yPosition += 100;
-
-    // Marcadores detectados
-    yPosition += 20;
-    ctx.fillStyle = '#000000';
-    ctx.font = 'bold 24px Lexend, sans-serif';
-    ctx.fillText('Marcadores de Diagnóstico:', 40, yPosition);
-    yPosition += 20;
-
-    const topMarkers = selectedCase.aiAnalysis.markersDetected.slice(0, 5);
-    
-    topMarkers.forEach((marker: any, index: number) => {
-      const markerColors: { [key: string]: string } = {
-        'Verdadero': '#10b981',
-        'Falso': '#ef4444',
-        'Engañoso': '#f97316',
-        'Satírico/Humorístico': '#3b82f6',
-        'Manipulado': '#a855f7',
-        'Sin contexto': '#f59e0b',
-        'No verificable': '#6b7280',
-        'Teoría conspirativa': '#7c3aed',
-        'Suplantación de identidad': '#a855f7',
-        'Sensacionalista': '#fb923c',
-      };
-
-      const color = markerColors[marker.type] || '#6b7280';
-      const confidence = (marker.confidence * 100).toFixed(0);
-
-      yPosition += 15;
-      ctx.shadowColor = 'rgba(0, 0, 0, 0.1)';
-      ctx.shadowBlur = 8;
-      ctx.shadowOffsetX = 0;
-      ctx.shadowOffsetY = 2;
-      
-      ctx.fillStyle = color;
-      const badgeWidth = canvas.width - 80;
-      const badgeHeight = 70;
-      drawRoundedRect(ctx, 40, yPosition, badgeWidth, badgeHeight, 12);
-      ctx.fill();
-
-      ctx.shadowColor = 'transparent';
-      ctx.shadowBlur = 0;
-      ctx.shadowOffsetX = 0;
-      ctx.shadowOffsetY = 0;
-
-      ctx.fillStyle = '#ffffff';
-      ctx.font = `bold ${index === 0 ? '32' : '26'}px Lexend, sans-serif`;
-      ctx.fillText(`${marker.type}`, 60, yPosition + 30);
-=======
   return (
     <div className="w-full space-y-8 p-6 bg-gray-50 min-h-screen font-sans">
->>>>>>> 3d065db1
       
       {/* Banner */}
       <div className="relative w-full bg-[#FFE55C] rounded-2xl p-6 shadow-sm overflow-hidden border border-yellow-400/20">
@@ -532,71 +117,6 @@
                   className="p-4 hover:bg-yellow-50/30 cursor-pointer group transition-colors" 
                   onClick={() => setSelectedId(item.id)}
                 >
-<<<<<<< HEAD
-                  <div className="flex items-start justify-between space-x-3">
-                    <div className="flex items-start space-x-3 flex-1">
-                      <div className="p-3 bg-muted rounded-lg">
-                        <TypeIcon className="h-6 w-6 text-muted-foreground" />
-                      </div>
-                      <div className="space-y-2 flex-1">
-                        <div className="flex items-center justify-between">
-                          <div className="flex items-center space-x-2">
-                            <Badge variant="outline" className="text-xs bg-white border-primary/30 font-mono">
-                              Caso: {caso.displayId}
-                            </Badge>
-                            <h4 className="font-medium text-sm">{caso.title}</h4>
-                          </div>
-                        </div>
-                        
-                        <div className="space-y-1">
-                          {/* Fecha y usuario */}
-                          <div className="flex items-center flex-wrap gap-x-3 gap-y-1 text-xs text-muted-foreground">
-                            <div className="flex items-center space-x-1">
-                              <Calendar className="h-3 w-3" />
-                              <span>
-                                {new Date(caso.submittedAt).toLocaleDateString('es-CO', { 
-                                  year: 'numeric', 
-                                  month: 'short', 
-                                  day: 'numeric',
-                                  hour: '2-digit',
-                                  minute: '2-digit'
-                                })}
-                                <span className="ml-1">
-                                  (hace {Math.floor((Date.now() - new Date(caso.submittedAt).getTime()) / (1000 * 60 * 60 * 24))} días)
-                                </span>
-                              </span>
-                            </div>
-                            
-                            <Separator orientation="vertical" className="h-3" />
-                            
-                            <div className="flex items-center space-x-1">
-                              <User className="h-3 w-3" />
-                              <span>Reportado por: <span className="font-medium">{caso.submittedBy}</span></span>
-                            </div>
-                          </div>
-                          
-                          {/* Verificadores humanos */}
-                          {caso.humanVerifiers > 0 && (
-                            <div className="flex items-center space-x-1 text-xs text-muted-foreground">
-                              <Shield className="h-3 w-3 text-emerald-600" />
-                              <span>{caso.humanVerifiers} verificadores humanos</span>
-                            </div>
-                          )}
-                          
-                          {/* Marcadores detectados */}
-                          <div className="flex flex-wrap gap-2 mt-2">
-                            {caso.aiAnalysis.markersDetected.map((marker: any, idx: number) => (
-                              <Badge 
-                                key={idx} 
-                                variant="outline" 
-                                className="text-[10px] px-2 py-0.5"
-                              >
-                                {marker.type} • {(marker.confidence * 100).toFixed(0)}%
-                              </Badge>
-                            ))}
-                          </div>
-                        </div>
-=======
                   <div className="flex justify-between items-start gap-4">
                     <div className="space-y-1">
                       <div className="flex items-center gap-2 text-xs text-gray-500">
@@ -604,7 +124,6 @@
                         <span className="font-mono bg-gray-100 px-1 rounded">{new Date(item.created_at).toLocaleDateString()}</span>
                         <span>•</span>
                         <Badge variant="secondary" className="text-[10px] h-5">{item.submission_type}</Badge>
->>>>>>> 3d065db1
                       </div>
                       <h4 className="font-semibold text-gray-900 line-clamp-1">{item.title || "Sin título"}</h4>
                       <p className="text-sm text-gray-600 line-clamp-2">{item.summary || "..."}</p>
