import { fetchVerificationSummary } from '../humanVerification/api';
import { supabase } from '../supabase/client';
import type { HistorialSummaryResult, HistorialCaseUI, HistorialCaseDetail, RecentCase, RelatedDocument, WebSearchResult } from './types';
import type { CaseEnriched } from '../humanVerification/types';
import { DIAGNOSTIC_LABELS } from '../humanVerification/types';

/**
 * Fetch historial data (reuses the same endpoint as Human Verification)
 * Uses the async job pattern implementation
 */
export async function fetchHistorialData(page: number, pageSize: number): Promise<HistorialSummaryResult> {
  return await fetchVerificationSummary(page, pageSize);
}

/**
 * Fetch complete case details from /vector-async/case-detail/{caseId}
 * This endpoint provides pre-processed data specifically for the detail view
 * Requires authentication
 *
 * @param caseId - The UUID or display ID of the case
 * @returns Complete case details with merged AI + human analysis
 */
export async function fetchCaseDetails(caseId: string) {
  try {
    // Get current session for auth token
    const { data: { session } } = await supabase.auth.getSession();

    if (!session) {
      throw new Error('Usuario no autenticado');
    }

    console.log('🔍 Fetching case details for caseId:', caseId);

    const response = await fetch(
      `https://mdkswlgcqsmgfmcuorxq.supabase.co/functions/v1/vector-async/case-detail/${caseId}`,
      {
        method: 'GET',
        headers: {
          'Content-Type': 'application/json',
          'Authorization': `Bearer ${session.access_token}`
        }
      }
    );

    console.log('📡 Response status:', response.status, response.statusText);

    if (!response.ok) {
      // Try to get error details from response body
      let errorMessage = `Error ${response.status}: ${response.statusText}`;
      try {
        const errorData = await response.json();
        console.error('❌ Server error details:', errorData);
        errorMessage = errorData.error || errorData.message || errorMessage;
      } catch (e) {
        // Response body might not be JSON
        const errorText = await response.text();
        console.error('❌ Server error text:', errorText);
      }
      throw new Error(errorMessage);
    }

    const data = await response.json();
    console.log('✅ Case details received:', data);
    return data;
  } catch (error) {
    console.error('❌ Error fetching case details:', error);
    throw error;
  }
}

/**
<<<<<<< HEAD
 * Generate display ID for a case - v2.0
 * Format: VECTOR-TIPO-REGION-TEMA-HASH
 * Example: WE-TX-LA-PO-22D
 *
 * Components:
 * - VECTOR (2 chars): Platform of origin (WE=Web, WH=WhatsApp, FA=Facebook, etc.)
 * - TIPO (2 chars): Content type (TX=Text/URL, IM=Image, VI=Video, AU=Audio)
 * - REGION (2 chars): Geographic area (LA=LatAm, CO=Colombia, VE=Venezuela, etc.)
 * - TEMA (2 chars): Theme category (PO=Politics, IN=International, EC=Economy, etc.)
 * - HASH (3 chars): First 3 characters of UUID (uppercase)
 */
export function generateDisplayId(caseData: RecentCase): string {
  // VECTOR: Detect from URL
  const vector = detectVector(caseData.url);
=======
 * Generate display ID for a case (v2.0)
 * Format: VECTOR-TIPO-REGION-TEMA-HASH
 * Example: WE-TX-LA-GE-4E8
 */
export function generateDisplayId(caseData: RecentCase): string {
  // VECTOR: Detect from URL
  const vector = detectVector(caseData.url || '');
>>>>>>> 3d065db1

  // TIPO: From submission_type
  const tipo = getTipoCode(caseData.submission_type);

<<<<<<< HEAD
  // REGION: From API field (when available) or fallback
  const region = getRegionCode(extractRegionFromCase(caseData));

  // TEMA: From API field (when available) or fallback to related_documents
  const tema = getTemaCode(extractThemeFromCase(caseData));
=======
  // REGION: Default to LA (LatAm) - can be enhanced later
  const region = 'LA';

  // TEMA: From diagnostic labels
  const tema = getTemaFromLabels(caseData.diagnostic_labels);
>>>>>>> 3d065db1

  // HASH: First 3 characters of UUID, uppercase
  const hash = caseData.id.replace(/-/g, '').substring(0, 3).toUpperCase();

  return `${vector}-${tipo}-${region}-${tema}-${hash}`;
}
<<<<<<< HEAD

/**
 * Detect platform/vector from URL
 * Returns 2-letter uppercase code for known platforms
 */
function detectVector(url: string): string {
=======

/**
 * Detect platform/vector from URL
 */
function detectVector(url: string): string {
  if (!url) return 'OT'; // Other

>>>>>>> 3d065db1
  try {
    const urlObj = new URL(url);
    const hostname = urlObj.hostname.toLowerCase().replace('www.', '');

<<<<<<< HEAD
    // Known social media platforms
=======
>>>>>>> 3d065db1
    const vectorMap: Record<string, string> = {
      'whatsapp.com': 'WH',
      'web.whatsapp.com': 'WH',
      'facebook.com': 'FA',
      'fb.com': 'FA',
      'fb.watch': 'FA',
      'twitter.com': 'XX',
      'x.com': 'XX',
      'instagram.com': 'IG',
      'tiktok.com': 'TK',
      'youtube.com': 'YT',
      'youtu.be': 'YT',
      'telegram.org': 'TL',
      't.me': 'TL',
      'reddit.com': 'RD',
      'linkedin.com': 'LI',
    };

<<<<<<< HEAD
    // Check exact matches
    if (vectorMap[hostname]) {
      return vectorMap[hostname];
    }

    // Check if hostname contains known platform names
    for (const [domain, code] of Object.entries(vectorMap)) {
      if (hostname.includes(domain.split('.')[0])) {
        return code;
      }
    }

    // Default: Web
    return 'WE';
  } catch {
    // Invalid URL, default to Web
    return 'WE';
  }
}

/**
 * Get content type code from submission_type
 */
function getTipoCode(submissionType: string): string {
  const tipoMap: Record<string, string> = {
    'URL': 'TX',
    'TEXT': 'TX',
    'Text': 'TX',
    'IMAGE': 'IM',
    'Image': 'IM',
    'VIDEO': 'VI',
    'Video': 'VI',
    'AUDIO': 'AU',
    'Audio': 'AU',
  };
  return tipoMap[submissionType] || 'TX';
}

/**
 * Get region code from region string
 */
function getRegionCode(region: string): string {
  const regionMap: Record<string, string> = {
    'America Latina': 'LA',
    'Latinoamerica': 'LA',
    'Latin America': 'LA',
    'Colombia': 'CO',
    'Venezuela': 'VE',
    'America del Norte': 'NA',
    'Norteamerica': 'NA',
    'North America': 'NA',
    'Estados Unidos': 'NA',
    'United States': 'NA',
    'Europa': 'EU',
    'Europe': 'EU',
    'Global': 'GL',
    'Mundial': 'GL',
    'Asia': 'AS',
    'Africa': 'AF',
    'Oceania': 'OC',
    'N/A': 'XX',
  };
  return regionMap[region] || 'XX';
}

/**
 * Get theme code from theme string
 */
function getTemaCode(theme: string): string {
  const temaMap: Record<string, string> = {
    'Politica': 'PO',
    'Politics': 'PO',
    'Internacional': 'IN',
    'International': 'IN',
    'Economia': 'EC',
    'Economy': 'EC',
    'Salud': 'SA',
    'Health': 'SA',
    'Sucesos': 'SU',
    'Events': 'SU',
    'Deportes': 'DE',
    'Sports': 'DE',
    'Tecnologia': 'TE',
    'Technology': 'TE',
    'Ambiente': 'AM',
    'Environment': 'AM',
    'Social': 'SO',
    'Otro': 'OT',
    'Other': 'OT',
  };
  return temaMap[theme] || 'OT';
}

/**
 * Extract theme from case data
 * Priority: caseData.theme > related_documents[0].theme > default
 */
function extractThemeFromCase(caseData: RecentCase): string {
  // Check if theme is directly available (future API support)
  if ((caseData as any).theme) {
    return (caseData as any).theme;
  }

  // Fallback: Extract from first related document
  if (caseData.related_documents?.length > 0) {
    const firstDoc = caseData.related_documents[0] as any;
    if (firstDoc.theme) {
      return firstDoc.theme;
    }
  }

  return 'Otro';
}

/**
 * Extract region from case data
 * Priority: caseData.region > default
 */
function extractRegionFromCase(caseData: RecentCase): string {
  // Check if region is directly available (future API support)
  if ((caseData as any).region) {
    return (caseData as any).region;
  }

  // Default: Not determined
  return 'N/A';
=======
    if (vectorMap[hostname]) {
      return vectorMap[hostname];
    }

    for (const [domain, code] of Object.entries(vectorMap)) {
      if (hostname.includes(domain.split('.')[0])) {
        return code;
      }
    }

    return 'WE'; // Web (default)
  } catch {
    return 'OT'; // Other
  }
}

/**
 * Get content type code
 */
function getTipoCode(submissionType: string | undefined): string {
  const tipoMap: Record<string, string> = {
    'TEXT': 'TX',
    'URL': 'TX',
    'IMAGE': 'IM',
    'VIDEO': 'VI',
    'AUDIO': 'AU',
  };
  return tipoMap[(submissionType || 'TEXT').toUpperCase()] || 'TX';
}

/**
 * Get theme code from diagnostic labels
 */
function getTemaFromLabels(labels: string[] | undefined): string {
  if (!labels || labels.length === 0) return 'GE'; // General

  const temaMap: Record<string, string> = {
    'teoria_conspirativa': 'CO', // Conspiración
    'discurso_odio': 'OD', // Odio
    'discurso_odio_racismo': 'OD',
    'discurso_odio_sexismo': 'OD',
    'incitacion_violencia': 'VI', // Violencia
    'bot_coordinado': 'BO', // Bot
    'sensacionalista': 'SE', // Sensacionalismo
    'falso': 'FA', // Falso
    'enganoso': 'EN', // Engañoso
    'verdadero': 'VE', // Verdadero
  };

  for (const label of labels) {
    if (temaMap[label]) {
      return temaMap[label];
    }
  }

  return 'GE'; // General
>>>>>>> 3d065db1
}

/**
 * Get icon for submission type
 */
export function getSubmissionTypeIcon(type: string): string {
  const iconMap: Record<string, string> = {
    'URL': '📰',
    'TEXT': '📝',
    'IMAGE': '🖼️',
    'VIDEO': '🎥'
  };
  return iconMap[type] || '📄';
}

/**
 * Format date for display
 */
export function formatDate(dateString: string): string {
  const date = new Date(dateString);
  const now = new Date();
  const diffMs = now.getTime() - date.getTime();
  const diffMins = Math.floor(diffMs / 60000);
  const diffHours = Math.floor(diffMs / 3600000);
  const diffDays = Math.floor(diffMs / 86400000);

  if (diffMins < 60) {
    return `Hace ${diffMins} min`;
  } else if (diffHours < 24) {
    return `Hace ${diffHours}h`;
  } else if (diffDays < 7) {
    return `Hace ${diffDays}d`;
  } else {
    return date.toLocaleDateString('es-CO', {
      year: 'numeric',
      month: 'short',
      day: 'numeric',
      hour: '2-digit',
      minute: '2-digit'
    });
  }
}

/**
 * Get verification method label
 */
export function getVerificationMethodLabel(state: string): string {
  const labelMap: Record<string, string> = {
    'ai_only': 'Solo IA',
    'human_only': 'Verificado por humanos',
    'consensus': 'Consenso IA + Humanos',
    'disagreement': 'En revisión'
  };
  return labelMap[state] || 'Pendiente';
}

/**
 * Get final verdict from consensus
 */
export function getFinalVerdict(finalLabels: string[]): string {
  if (finalLabels.length === 0) {
    return 'Pendiente de verificación';
  }

  // Priority order for verdict
  if (finalLabels.includes('falso')) return 'Falso';
  if (finalLabels.includes('enganoso')) return 'Engañoso';
  if (finalLabels.includes('manipulado')) return 'Manipulado';
  if (finalLabels.includes('sin_contexto')) return 'Sin contexto';
  if (finalLabels.includes('verdadero')) return 'Verdadero';
  if (finalLabels.includes('no_verificable')) return 'No verificable';

  return finalLabels[0] || 'Sin clasificar';
}

/**
 * Transform case to UI format for list view
 * Handles CaseEnriched from API with proper field mapping
 */
export function transformCaseToUI(caseData: RecentCase): HistorialCaseUI {
  // Calculate diagnostic label percentages
  const diagnosticLabels = (caseData.diagnostic_labels || []).map((label, index, arr) => {
    const labelInfo = DIAGNOSTIC_LABELS[label] || {
      label: label,
      color: 'text-gray-600',
      bg: 'bg-gray-50',
      border: 'border-gray-200'
    };

    return {
      label: labelInfo.label,
      percentage: Math.round(100 / arr.length), // Equal distribution for now
      color: labelInfo.color,
      bg: labelInfo.bg,
      border: labelInfo.border
    };
  });

  // Map CaseEnriched fields to HistorialCaseUI
  // CaseEnriched has: human_votes?.count, not human_votes_count
  const humanVotesCount = caseData.human_votes?.count ?? 0;

  // Get consensus with defaults
  const consensusState = caseData.consensus?.state ?? 'ai_only';
  const consensusFinalLabels = caseData.consensus?.final_labels ?? [];

  // Map consensus state to UI state (API uses 'human_consensus', UI expects 'consensus')
  const mappedConsensusState = consensusState === 'human_consensus' ? 'consensus' : consensusState;

  // CaseEnriched doesn't have related_documents, web_search_results, or priority
  // These would come from the case-detail endpoint, not the summary
  const relatedDocs = (caseData as any).related_documents ?? [];
  const webResults = (caseData as any).web_search_results ?? [];
  const priority = (caseData as any).priority ?? 'medium';

  return {
    id: caseData.id,
    displayId: generateDisplayId(caseData),
    title: caseData.title,
    url: caseData.url || '',
    submissionType: mapSubmissionType(caseData.submission_type),
    submissionTypeIcon: getSubmissionTypeIcon(caseData.submission_type),
    createdAt: caseData.created_at,
    createdAtFormatted: formatDate(caseData.created_at),
    humanVotesCount,
    diagnosticLabels,
    finalVerdict: getFinalVerdict(consensusFinalLabels),
    verificationMethod: getVerificationMethodLabel(mappedConsensusState),
    consensusState: mappedConsensusState as 'ai_only' | 'human_only' | 'consensus' | 'disagreement',
    priority: priority as 'low' | 'medium' | 'high' | 'critical',
    relatedDocumentsCount: relatedDocs.length,
    webSearchResultsCount: webResults.length
  };
}

/**
 * Map submission_type from API format to UI format
 */
function mapSubmissionType(type: string): 'URL' | 'TEXT' | 'IMAGE' | 'VIDEO' {
  const typeMap: Record<string, 'URL' | 'TEXT' | 'IMAGE' | 'VIDEO'> = {
    'Text': 'TEXT',
    'URL': 'URL',
    'Image': 'IMAGE',
    'Video': 'VIDEO',
    'TEXT': 'TEXT',
    'IMAGE': 'IMAGE',
    'VIDEO': 'VIDEO'
  };
  return typeMap[type] || 'TEXT';
}

/**
 * Transform case to detail view format
 * Handles CaseEnriched from API with proper field mapping
 */
export function transformCaseToDetail(caseData: RecentCase): HistorialCaseDetail {
  const baseCase = transformCaseToUI(caseData);

  // CaseEnriched doesn't have related_documents or web_search_results
  // These would come from a separate case-detail API call
  const relatedDocs = (caseData as any).related_documents ?? [];
  const webResults = (caseData as any).web_search_results ?? [];

  // Generate summary from CaseEnriched.summary or related documents
  let summary = caseData.summary || 'Sin resumen disponible';
  if (!summary && relatedDocs.length > 0) {
    summary = relatedDocs[0].summary;
  }

  // Get consensus with defaults
  const consensusState = caseData.consensus?.state ?? 'ai_only';
  const mappedState = consensusState === 'human_consensus' ? 'consensus' : consensusState;

  return {
    ...baseCase,
    relatedDocuments: relatedDocs as RelatedDocument[],
    webSearchResults: webResults as WebSearchResult[],
    consensus: {
      state: mappedState as 'ai_only' | 'human_only' | 'consensus' | 'disagreement',
      final_labels: caseData.consensus?.final_labels ?? []
    },
    summary
  };
}

/**
 * Transform all cases to UI format
 */
export function transformCasesToUI(cases: RecentCase[]): HistorialCaseUI[] {
  if (!cases || !Array.isArray(cases)) {
    return [];
  }
  return cases.map(transformCaseToUI);
}

/**
 * Filter cases by criteria
 */
export function filterCases(
  cases: HistorialCaseUI[],
  filters: {
    submissionType?: string;
    consensusState?: string;
    priority?: string;
    searchQuery?: string;
  }
): HistorialCaseUI[] {
  return cases.filter(caseItem => {
    // Filter by submission type
    if (filters.submissionType && filters.submissionType !== 'ALL') {
      if (caseItem.submissionType !== filters.submissionType) {
        return false;
      }
    }

    // Filter by consensus state
    if (filters.consensusState && filters.consensusState !== 'ALL') {
      if (caseItem.consensusState !== filters.consensusState) {
        return false;
      }
    }

    // Filter by priority
    if (filters.priority && filters.priority !== 'ALL') {
      if (caseItem.priority !== filters.priority) {
        return false;
      }
    }

    // Filter by search query
    if (filters.searchQuery && filters.searchQuery.trim()) {
      const query = filters.searchQuery.toLowerCase();
      const matchesTitle = caseItem.title.toLowerCase().includes(query);
      const matchesDisplayId = caseItem.displayId.toLowerCase().includes(query);
      const matchesUrl = caseItem.url.toLowerCase().includes(query);

      if (!matchesTitle && !matchesDisplayId && !matchesUrl) {
        return false;
      }
    }

    return true;
  });
}

/**
 * Sort cases
 */
export function sortCases(
  cases: HistorialCaseUI[],
  sortBy: 'date_desc' | 'date_asc' | 'priority_desc' | 'votes_desc'
): HistorialCaseUI[] {
  const sorted = [...cases];

  switch (sortBy) {
    case 'date_desc':
      sorted.sort((a, b) => new Date(b.createdAt).getTime() - new Date(a.createdAt).getTime());
      break;
    case 'date_asc':
      sorted.sort((a, b) => new Date(a.createdAt).getTime() - new Date(b.createdAt).getTime());
      break;
    case 'priority_desc':
      const priorityOrder = { critical: 4, high: 3, medium: 2, low: 1 };
      sorted.sort((a, b) => priorityOrder[b.priority] - priorityOrder[a.priority]);
      break;
    case 'votes_desc':
      sorted.sort((a, b) => b.humanVotesCount - a.humanVotesCount);
      break;
  }

  return sorted;
}<|MERGE_RESOLUTION|>--- conflicted
+++ resolved
@@ -1,7 +1,7 @@
 import { fetchVerificationSummary } from '../humanVerification/api';
 import { supabase } from '../supabase/client';
-import type { HistorialSummaryResult, HistorialCaseUI, HistorialCaseDetail, RecentCase, RelatedDocument, WebSearchResult } from './types';
-import type { CaseEnriched } from '../humanVerification/types';
+import type { HistorialSummaryResult, HistorialCaseUI, HistorialCaseDetail } from './types';
+import type { RecentCase } from '../humanVerification/types';
 import { DIAGNOSTIC_LABELS } from '../humanVerification/types';
 
 /**
@@ -69,22 +69,6 @@
 }
 
 /**
-<<<<<<< HEAD
- * Generate display ID for a case - v2.0
- * Format: VECTOR-TIPO-REGION-TEMA-HASH
- * Example: WE-TX-LA-PO-22D
- *
- * Components:
- * - VECTOR (2 chars): Platform of origin (WE=Web, WH=WhatsApp, FA=Facebook, etc.)
- * - TIPO (2 chars): Content type (TX=Text/URL, IM=Image, VI=Video, AU=Audio)
- * - REGION (2 chars): Geographic area (LA=LatAm, CO=Colombia, VE=Venezuela, etc.)
- * - TEMA (2 chars): Theme category (PO=Politics, IN=International, EC=Economy, etc.)
- * - HASH (3 chars): First 3 characters of UUID (uppercase)
- */
-export function generateDisplayId(caseData: RecentCase): string {
-  // VECTOR: Detect from URL
-  const vector = detectVector(caseData.url);
-=======
  * Generate display ID for a case (v2.0)
  * Format: VECTOR-TIPO-REGION-TEMA-HASH
  * Example: WE-TX-LA-GE-4E8
@@ -92,38 +76,21 @@
 export function generateDisplayId(caseData: RecentCase): string {
   // VECTOR: Detect from URL
   const vector = detectVector(caseData.url || '');
->>>>>>> 3d065db1
 
   // TIPO: From submission_type
   const tipo = getTipoCode(caseData.submission_type);
 
-<<<<<<< HEAD
-  // REGION: From API field (when available) or fallback
-  const region = getRegionCode(extractRegionFromCase(caseData));
-
-  // TEMA: From API field (when available) or fallback to related_documents
-  const tema = getTemaCode(extractThemeFromCase(caseData));
-=======
   // REGION: Default to LA (LatAm) - can be enhanced later
   const region = 'LA';
 
   // TEMA: From diagnostic labels
   const tema = getTemaFromLabels(caseData.diagnostic_labels);
->>>>>>> 3d065db1
 
   // HASH: First 3 characters of UUID, uppercase
   const hash = caseData.id.replace(/-/g, '').substring(0, 3).toUpperCase();
 
   return `${vector}-${tipo}-${region}-${tema}-${hash}`;
 }
-<<<<<<< HEAD
-
-/**
- * Detect platform/vector from URL
- * Returns 2-letter uppercase code for known platforms
- */
-function detectVector(url: string): string {
-=======
 
 /**
  * Detect platform/vector from URL
@@ -131,15 +98,10 @@
 function detectVector(url: string): string {
   if (!url) return 'OT'; // Other
 
->>>>>>> 3d065db1
   try {
     const urlObj = new URL(url);
     const hostname = urlObj.hostname.toLowerCase().replace('www.', '');
 
-<<<<<<< HEAD
-    // Known social media platforms
-=======
->>>>>>> 3d065db1
     const vectorMap: Record<string, string> = {
       'whatsapp.com': 'WH',
       'web.whatsapp.com': 'WH',
@@ -158,134 +120,6 @@
       'linkedin.com': 'LI',
     };
 
-<<<<<<< HEAD
-    // Check exact matches
-    if (vectorMap[hostname]) {
-      return vectorMap[hostname];
-    }
-
-    // Check if hostname contains known platform names
-    for (const [domain, code] of Object.entries(vectorMap)) {
-      if (hostname.includes(domain.split('.')[0])) {
-        return code;
-      }
-    }
-
-    // Default: Web
-    return 'WE';
-  } catch {
-    // Invalid URL, default to Web
-    return 'WE';
-  }
-}
-
-/**
- * Get content type code from submission_type
- */
-function getTipoCode(submissionType: string): string {
-  const tipoMap: Record<string, string> = {
-    'URL': 'TX',
-    'TEXT': 'TX',
-    'Text': 'TX',
-    'IMAGE': 'IM',
-    'Image': 'IM',
-    'VIDEO': 'VI',
-    'Video': 'VI',
-    'AUDIO': 'AU',
-    'Audio': 'AU',
-  };
-  return tipoMap[submissionType] || 'TX';
-}
-
-/**
- * Get region code from region string
- */
-function getRegionCode(region: string): string {
-  const regionMap: Record<string, string> = {
-    'America Latina': 'LA',
-    'Latinoamerica': 'LA',
-    'Latin America': 'LA',
-    'Colombia': 'CO',
-    'Venezuela': 'VE',
-    'America del Norte': 'NA',
-    'Norteamerica': 'NA',
-    'North America': 'NA',
-    'Estados Unidos': 'NA',
-    'United States': 'NA',
-    'Europa': 'EU',
-    'Europe': 'EU',
-    'Global': 'GL',
-    'Mundial': 'GL',
-    'Asia': 'AS',
-    'Africa': 'AF',
-    'Oceania': 'OC',
-    'N/A': 'XX',
-  };
-  return regionMap[region] || 'XX';
-}
-
-/**
- * Get theme code from theme string
- */
-function getTemaCode(theme: string): string {
-  const temaMap: Record<string, string> = {
-    'Politica': 'PO',
-    'Politics': 'PO',
-    'Internacional': 'IN',
-    'International': 'IN',
-    'Economia': 'EC',
-    'Economy': 'EC',
-    'Salud': 'SA',
-    'Health': 'SA',
-    'Sucesos': 'SU',
-    'Events': 'SU',
-    'Deportes': 'DE',
-    'Sports': 'DE',
-    'Tecnologia': 'TE',
-    'Technology': 'TE',
-    'Ambiente': 'AM',
-    'Environment': 'AM',
-    'Social': 'SO',
-    'Otro': 'OT',
-    'Other': 'OT',
-  };
-  return temaMap[theme] || 'OT';
-}
-
-/**
- * Extract theme from case data
- * Priority: caseData.theme > related_documents[0].theme > default
- */
-function extractThemeFromCase(caseData: RecentCase): string {
-  // Check if theme is directly available (future API support)
-  if ((caseData as any).theme) {
-    return (caseData as any).theme;
-  }
-
-  // Fallback: Extract from first related document
-  if (caseData.related_documents?.length > 0) {
-    const firstDoc = caseData.related_documents[0] as any;
-    if (firstDoc.theme) {
-      return firstDoc.theme;
-    }
-  }
-
-  return 'Otro';
-}
-
-/**
- * Extract region from case data
- * Priority: caseData.region > default
- */
-function extractRegionFromCase(caseData: RecentCase): string {
-  // Check if region is directly available (future API support)
-  if ((caseData as any).region) {
-    return (caseData as any).region;
-  }
-
-  // Default: Not determined
-  return 'N/A';
-=======
     if (vectorMap[hostname]) {
       return vectorMap[hostname];
     }
@@ -342,7 +176,6 @@
   }
 
   return 'GE'; // General
->>>>>>> 3d065db1
 }
 
 /**
@@ -420,11 +253,10 @@
 
 /**
  * Transform case to UI format for list view
- * Handles CaseEnriched from API with proper field mapping
  */
 export function transformCaseToUI(caseData: RecentCase): HistorialCaseUI {
   // Calculate diagnostic label percentages
-  const diagnosticLabels = (caseData.diagnostic_labels || []).map((label, index, arr) => {
+  const diagnosticLabels = caseData.diagnostic_labels.map((label, index, arr) => {
     const labelInfo = DIAGNOSTIC_LABELS[label] || {
       label: label,
       color: 'text-gray-600',
@@ -441,89 +273,43 @@
     };
   });
 
-  // Map CaseEnriched fields to HistorialCaseUI
-  // CaseEnriched has: human_votes?.count, not human_votes_count
-  const humanVotesCount = caseData.human_votes?.count ?? 0;
-
-  // Get consensus with defaults
-  const consensusState = caseData.consensus?.state ?? 'ai_only';
-  const consensusFinalLabels = caseData.consensus?.final_labels ?? [];
-
-  // Map consensus state to UI state (API uses 'human_consensus', UI expects 'consensus')
-  const mappedConsensusState = consensusState === 'human_consensus' ? 'consensus' : consensusState;
-
-  // CaseEnriched doesn't have related_documents, web_search_results, or priority
-  // These would come from the case-detail endpoint, not the summary
-  const relatedDocs = (caseData as any).related_documents ?? [];
-  const webResults = (caseData as any).web_search_results ?? [];
-  const priority = (caseData as any).priority ?? 'medium';
-
   return {
     id: caseData.id,
     displayId: generateDisplayId(caseData),
     title: caseData.title,
-    url: caseData.url || '',
-    submissionType: mapSubmissionType(caseData.submission_type),
+    url: caseData.url,
+    submissionType: caseData.submission_type,
     submissionTypeIcon: getSubmissionTypeIcon(caseData.submission_type),
     createdAt: caseData.created_at,
     createdAtFormatted: formatDate(caseData.created_at),
-    humanVotesCount,
+    humanVotesCount: caseData.human_votes_count,
     diagnosticLabels,
-    finalVerdict: getFinalVerdict(consensusFinalLabels),
-    verificationMethod: getVerificationMethodLabel(mappedConsensusState),
-    consensusState: mappedConsensusState as 'ai_only' | 'human_only' | 'consensus' | 'disagreement',
-    priority: priority as 'low' | 'medium' | 'high' | 'critical',
-    relatedDocumentsCount: relatedDocs.length,
-    webSearchResultsCount: webResults.length
-  };
-}
-
-/**
- * Map submission_type from API format to UI format
- */
-function mapSubmissionType(type: string): 'URL' | 'TEXT' | 'IMAGE' | 'VIDEO' {
-  const typeMap: Record<string, 'URL' | 'TEXT' | 'IMAGE' | 'VIDEO'> = {
-    'Text': 'TEXT',
-    'URL': 'URL',
-    'Image': 'IMAGE',
-    'Video': 'VIDEO',
-    'TEXT': 'TEXT',
-    'IMAGE': 'IMAGE',
-    'VIDEO': 'VIDEO'
-  };
-  return typeMap[type] || 'TEXT';
+    finalVerdict: getFinalVerdict(caseData.consensus.final_labels),
+    verificationMethod: getVerificationMethodLabel(caseData.consensus.state),
+    consensusState: caseData.consensus.state,
+    priority: caseData.priority,
+    relatedDocumentsCount: caseData.related_documents.length,
+    webSearchResultsCount: caseData.web_search_results.length
+  };
 }
 
 /**
  * Transform case to detail view format
- * Handles CaseEnriched from API with proper field mapping
  */
 export function transformCaseToDetail(caseData: RecentCase): HistorialCaseDetail {
   const baseCase = transformCaseToUI(caseData);
 
-  // CaseEnriched doesn't have related_documents or web_search_results
-  // These would come from a separate case-detail API call
-  const relatedDocs = (caseData as any).related_documents ?? [];
-  const webResults = (caseData as any).web_search_results ?? [];
-
-  // Generate summary from CaseEnriched.summary or related documents
-  let summary = caseData.summary || 'Sin resumen disponible';
-  if (!summary && relatedDocs.length > 0) {
-    summary = relatedDocs[0].summary;
-  }
-
-  // Get consensus with defaults
-  const consensusState = caseData.consensus?.state ?? 'ai_only';
-  const mappedState = consensusState === 'human_consensus' ? 'consensus' : consensusState;
+  // Generate summary from related documents
+  let summary = 'Sin resumen disponible';
+  if (caseData.related_documents.length > 0) {
+    summary = caseData.related_documents[0].summary;
+  }
 
   return {
     ...baseCase,
-    relatedDocuments: relatedDocs as RelatedDocument[],
-    webSearchResults: webResults as WebSearchResult[],
-    consensus: {
-      state: mappedState as 'ai_only' | 'human_only' | 'consensus' | 'disagreement',
-      final_labels: caseData.consensus?.final_labels ?? []
-    },
+    relatedDocuments: caseData.related_documents,
+    webSearchResults: caseData.web_search_results,
+    consensus: caseData.consensus,
     summary
   };
 }
@@ -532,9 +318,6 @@
  * Transform all cases to UI format
  */
 export function transformCasesToUI(cases: RecentCase[]): HistorialCaseUI[] {
-  if (!cases || !Array.isArray(cases)) {
-    return [];
-  }
   return cases.map(transformCaseToUI);
 }
 
