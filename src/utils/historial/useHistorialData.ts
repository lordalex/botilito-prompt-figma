import { useState, useEffect, useCallback } from 'react';
import {
  fetchHistorialData,
  transformCasesToUI,
  transformCaseToDetail,
  fetchCaseDetails,
} from './api';
import type {
  HistorialSummaryResult,
  HistorialCaseUI,
  HistorialCaseDetail,
  HistorialSortBy
} from './types';

/**
 * Custom hook to manage historial data with pagination
 */
export function useHistorialData() {
  const [loading, setLoading] = useState(true);
  const [error, setError] = useState<string | null>(null);
  const [summaryData, setSummaryData] = useState<HistorialSummaryResult | null>(null);
  const [cases, setCases] = useState<HistorialCaseUI[]>([]);
  const [refreshKey, setRefreshKey] = useState(0);

  // Pagination state
  const [currentPage, setCurrentPage] = useState(1);
  const [totalPages, setTotalPages] = useState(1);
  const itemsPerPage = 10;

  // Fetch data
  useEffect(() => {
    async function loadData() {
      try {
        setLoading(true);
        setError(null);

        const data = await fetchHistorialData(currentPage, itemsPerPage);
        setSummaryData(data);

<<<<<<< HEAD
        // API returns data.cases, not data.recent_cases
        const cases = transformCasesToUI(data.cases);
        setAllCases(cases);
        setFilteredCases(cases);
=======
        const uiCases = transformCasesToUI(data.cases);
        setCases(uiCases);

        if (data.pagination.hasMore) {
          setTotalPages(currentPage + 1);
        } else {
          setTotalPages(currentPage);
        }

>>>>>>> 3d065db1
      } catch (err) {
        console.error('Error loading historial data:', err);
        setError(err instanceof Error ? err.message : 'Error al cargar el historial');
        setCases([]);
      } finally {
        setLoading(false);
      }
    }

    loadData();
  }, [refreshKey, currentPage]);

  // Get case detail
  const getCaseDetail = useCallback((caseId: string): HistorialCaseDetail | null => {
    if (!summaryData) return null;

    const caseData = summaryData.cases.find(c => c.id === caseId);
    if (!caseData) return null;

    return transformCaseToDetail(caseData);
  }, [summaryData]);

  // Refresh data
  const refresh = useCallback(() => {
    setRefreshKey(prev => prev + 1);
  }, []);

  return {
    loading,
    error,
    summaryData,
    cases,
    totalCases: summaryData?.pagination.totalItems ?? 0,
    filteredCount: cases.length,
    getCaseDetail,
    refresh,
    currentPage,
    setCurrentPage,
    totalPages,
  };
}

/**
 * Hook to fetch a single case detail
 */
export function useCaseDetail(caseId: string | null) {
  const [loading, setLoading] = useState(true);
  const [error, setError] = useState<string | null>(null);
  const [caseDetail, setCaseDetail] = useState<HistorialCaseDetail | null>(null);

  useEffect(() => {
    if (!caseId) {
      setCaseDetail(null);
      setLoading(false);
      return;
    }

    async function loadCaseDetail() {
      try {
        setLoading(true);
        setError(null);
<<<<<<< HEAD

        // Fetch full data and extract the specific case
        const data = await fetchHistorialData();
        const caseData = data.cases.find(c => c.id === caseId);

        if (!caseData) {
          throw new Error('Caso no encontrado');
        }

        const detail = transformCaseToDetail(caseData);
=======
        const detail = await fetchCaseDetails(caseId as string);
>>>>>>> 3d065db1
        setCaseDetail(detail);
      } catch (err) {
        console.error('Error loading case detail:', err);
        setError(err instanceof Error ? err.message : 'Error al cargar el caso');
        setCaseDetail(null);
      } finally {
        setLoading(false);
      }
    }

    loadCaseDetail();
  }, [caseId]);

  return {
    loading,
    error,
    caseDetail
  };
}<|MERGE_RESOLUTION|>--- conflicted
+++ resolved
@@ -37,12 +37,6 @@
         const data = await fetchHistorialData(currentPage, itemsPerPage);
         setSummaryData(data);
 
-<<<<<<< HEAD
-        // API returns data.cases, not data.recent_cases
-        const cases = transformCasesToUI(data.cases);
-        setAllCases(cases);
-        setFilteredCases(cases);
-=======
         const uiCases = transformCasesToUI(data.cases);
         setCases(uiCases);
 
@@ -52,7 +46,6 @@
           setTotalPages(currentPage);
         }
 
->>>>>>> 3d065db1
       } catch (err) {
         console.error('Error loading historial data:', err);
         setError(err instanceof Error ? err.message : 'Error al cargar el historial');
@@ -114,20 +107,7 @@
       try {
         setLoading(true);
         setError(null);
-<<<<<<< HEAD
-
-        // Fetch full data and extract the specific case
-        const data = await fetchHistorialData();
-        const caseData = data.cases.find(c => c.id === caseId);
-
-        if (!caseData) {
-          throw new Error('Caso no encontrado');
-        }
-
-        const detail = transformCaseToDetail(caseData);
-=======
         const detail = await fetchCaseDetails(caseId as string);
->>>>>>> 3d065db1
         setCaseDetail(detail);
       } catch (err) {
         console.error('Error loading case detail:', err);
